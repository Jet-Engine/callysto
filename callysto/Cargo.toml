[package]
name = "callysto"
version = "0.1.10"
description = "Stream processing framework."
authors = [
    "Theo B. <vertexclique@gmail.com>",
    "Ankur S. <asrivas.cs@gmail.com>",
]
keywords = [
    "stream",
    "stream-processing",
    "microservice",
    "distributed",
    "database",
]
categories = [
    "concurrency",
    "asynchronous",
    "database",
    "database-implementations",
]
edition = "2021"
rust-version = "1.60"
license = "Apache-2.0"
readme = "README.md"
homepage = "https://vertexclique.github.io/callysto/"
repository = "https://github.com/vertexclique/callysto"
exclude = [
    ".github/*",
    "examples/*",
    "tests/*",
    "art/*",
    "ci/*",
    "k8s/*",
    "benches/*",
    "doc/*",
    "docker/*",
    "docs/*",
    "*.png",
    "*.dot",
    "*.yml",
]

# See more keys and their definitions at https://doc.rust-lang.org/cargo/reference/manifest.html

[features]
<<<<<<< HEAD
default = ["iouring", "asyncexec"]
=======
default = ["onthefly", "epoll", "asyncexec"]
>>>>>>> 22c0cdcc
docs = ["store_rocksdb", "sink_elastic", "sink_postgres"]
# On The Fly service management (add/remove/update services, agents, tables).
onthefly = []
# IO systems
iouring = ["nuclei/iouring"]
epoll = ["nuclei/epoll"]
# Executor
asyncexec = ["nuclei/async-exec"]
tokio = ["nuclei/tokio"]
# Storage systems
store_rocksdb = ["rocksdb"]
# Sinks
sink_elastic = ["tokio", "elasticsearch"]
sink_postgres = ["tokio", "deadpool-postgres", "deadpool"]

[dependencies]
<<<<<<< HEAD
nuclei = "0.4"
=======
#nuclei = { version = "0.2", default-features = false, features = ["epoll", "async-exec"] }
nuclei = "0.2.1"
lightproc = "0.3.5"
>>>>>>> 22c0cdcc
lever = "0.1.4"
thiserror = "1.0"
async-trait = "0.1"
futures = { version = "0.3", default-features = false, features = ["std", "async-await"] }
futures-timer = "3.0.2"
<<<<<<< HEAD
crossbeam-channel = "0.5"
rdkafka = { version = "0.28.0", default-features = false, features = ["libz"] }
tracing = "0.1"
url = "2.5"
libc = "0.2"
=======
crossbeam-channel = "0.5.8"
rdkafka = { version = "0.36.0", default-features = false, features = ["libz"] }
tracing = "0.1.40"
url = "2.5.0"
libc = "0.2.151"
>>>>>>> 22c0cdcc
cuneiform-fields = "0.1.1"
serde = { version = "1.0.193", features = ["derive"] }
serde_json = "1.0.108"
bincode = "1.3.3"
http-types = "2.12.0"
<<<<<<< HEAD
async-h1 = "2.3"
pin-project-lite = "0.2"
futures-lite = "2.2"
=======
async-h1 = "2.3.4"
pin-project-lite = "0.2"
futures-lite = "2.1"
>>>>>>> 22c0cdcc

# Optionals
rocksdb = { version = "0.19.0", optional = true }
elasticsearch = { version = "7.14.0-alpha.1", optional = true }
<<<<<<< HEAD
deadpool-postgres = { version = "0.12", features = [
    "serde",
], optional = true }
deadpool = { version = "0.10", optional = true }
async-global-executor = "2.3.0"
=======
deadpool-postgres = { version = "0.10.5", features = [
    "serde",
], optional = true }
deadpool = { version = "0.9.5", optional = true }
async-global-executor = "2.4.1"
>>>>>>> 22c0cdcc

[dev-dependencies]
dirs = "4.0.0"

[package.metadata.docs.rs]
features = ["docs"]
rustdoc-args = ["--cfg", "feature=\"docs\""]<|MERGE_RESOLUTION|>--- conflicted
+++ resolved
@@ -44,11 +44,7 @@
 # See more keys and their definitions at https://doc.rust-lang.org/cargo/reference/manifest.html
 
 [features]
-<<<<<<< HEAD
-default = ["iouring", "asyncexec"]
-=======
-default = ["onthefly", "epoll", "asyncexec"]
->>>>>>> 22c0cdcc
+default = ["onthefly", "iouring", "asyncexec"]
 docs = ["store_rocksdb", "sink_elastic", "sink_postgres"]
 # On The Fly service management (add/remove/update services, agents, tables).
 onthefly = []
@@ -65,62 +61,33 @@
 sink_postgres = ["tokio", "deadpool-postgres", "deadpool"]
 
 [dependencies]
-<<<<<<< HEAD
 nuclei = "0.4"
-=======
-#nuclei = { version = "0.2", default-features = false, features = ["epoll", "async-exec"] }
-nuclei = "0.2.1"
-lightproc = "0.3.5"
->>>>>>> 22c0cdcc
 lever = "0.1.4"
 thiserror = "1.0"
 async-trait = "0.1"
 futures = { version = "0.3", default-features = false, features = ["std", "async-await"] }
-futures-timer = "3.0.2"
-<<<<<<< HEAD
+futures-timer = "3.0"
 crossbeam-channel = "0.5"
-rdkafka = { version = "0.28.0", default-features = false, features = ["libz"] }
+rdkafka = { version = "0.36.0", default-features = false, features = ["libz"] }
 tracing = "0.1"
 url = "2.5"
 libc = "0.2"
-=======
-crossbeam-channel = "0.5.8"
-rdkafka = { version = "0.36.0", default-features = false, features = ["libz"] }
-tracing = "0.1.40"
-url = "2.5.0"
-libc = "0.2.151"
->>>>>>> 22c0cdcc
 cuneiform-fields = "0.1.1"
 serde = { version = "1.0.193", features = ["derive"] }
 serde_json = "1.0.108"
 bincode = "1.3.3"
 http-types = "2.12.0"
-<<<<<<< HEAD
 async-h1 = "2.3"
 pin-project-lite = "0.2"
 futures-lite = "2.2"
-=======
-async-h1 = "2.3.4"
-pin-project-lite = "0.2"
-futures-lite = "2.1"
->>>>>>> 22c0cdcc
 
 # Optionals
 rocksdb = { version = "0.19.0", optional = true }
 elasticsearch = { version = "7.14.0-alpha.1", optional = true }
-<<<<<<< HEAD
 deadpool-postgres = { version = "0.12", features = [
     "serde",
 ], optional = true }
 deadpool = { version = "0.10", optional = true }
-async-global-executor = "2.3.0"
-=======
-deadpool-postgres = { version = "0.10.5", features = [
-    "serde",
-], optional = true }
-deadpool = { version = "0.9.5", optional = true }
-async-global-executor = "2.4.1"
->>>>>>> 22c0cdcc
 
 [dev-dependencies]
 dirs = "4.0.0"

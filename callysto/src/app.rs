--- conflicted
+++ resolved
@@ -763,19 +763,6 @@
         let task_poller = nuclei::spawn_blocking(move || nuclei::block_on(task_handles));
         let timer_poller = nuclei::spawn_blocking(move || nuclei::block_on(timer_handles));
 
-<<<<<<< HEAD
-        nuclei::block_on(async move {
-            join_all(vec![
-                agent_poller,
-                table_agent_poller,
-                service_poller,
-                task_poller,
-                timer_poller,
-                flow_poller
-            ])
-            .await
-        });
-=======
         #[cfg(feature = "onthefly")]
         {
             nuclei::spawn_blocking(move || nuclei::block_on(
@@ -785,6 +772,7 @@
                     service_poller,
                     task_poller,
                     timer_poller,
+                    flow_poller
                 ])
             ));
 
@@ -884,10 +872,10 @@
                     service_poller,
                     task_poller,
                     timer_poller,
+                    flow_poller
                 ])
                     .await
             });
         }
->>>>>>> 22c0cdcc
     }
 }
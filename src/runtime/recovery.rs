use crate::errors::*;
use crate::kafka::cconsumer::CConsumer;
use crate::prelude::{Context, ServiceState, Tables};
use crate::stores::store::Store;
use crate::types::collection::Collection;
use crate::types::service::Service;
use crate::types::table::CTable;
use async_trait::async_trait;
use futures::future::{join_all, BoxFuture};
use futures::{pin_mut, FutureExt};
use futures::{SinkExt, StreamExt};
use lever::prelude::LOTable;
use lever::sync::atomics::AtomicBox;
use nuclei::Task;
use rdkafka::error::KafkaResult;
use rdkafka::message::{BorrowedMessage, OwnedMessage};
use std::collections::HashMap;
use std::sync::Arc;
use tracing::{error, info};

type ConcurrentTables<State> = LOTable<String, Arc<CTable<State>>>;

pub struct RecoveryService<State>
where
    State: Clone + Send + Sync + 'static,
{
    app_name: String,
    state: State,
    tables: ConcurrentTables<State>,
    dependencies: Vec<Arc<dyn Service<State>>>,
}

impl<State> RecoveryService<State>
where
    State: Clone + Send + Sync + 'static,
{
    pub fn new(
        app_name: String,
        state: State,
        tables: ConcurrentTables<State>,
        dependencies: Vec<Arc<dyn Service<State>>>,
    ) -> Self {
        Self {
            app_name,
            state,
            tables,
            dependencies,
        }
    }

    async fn consume_changelogs(&self) -> Result<Vec<Task<()>>> {
        let tables = self.tables.clone();
        let tasks: Vec<JoinHandle<()>> = self
            .tables
            .iter()
            .map(|(_, table)| {
                let consumer = table.changelog_topic.consumer();
                (table, Arc::new(consumer))
            })
<<<<<<< HEAD
            .collect();

        let tasks: Vec<Task<()>> = consumers
            .into_iter()
=======
>>>>>>> 9768ef00
            .map(|(table, consumer)| {
                info!(
                    "Recovery is starting for changelog topic: `{}`",
                    table.changelog_topic_name()
                );
                let changelog_topic_name = table.changelog_topic_name();
                nuclei::spawn(async move {
                    info!(
                        "Recovery started for changelog topic: `{}`",
                        changelog_topic_name
                    );
                    let mut element_count = 0_usize;
                    let mut message_stream = consumer.cstream().ready_chunks(10);
                    while let Some(messages) = message_stream.next().await {
                        info!("Recovery received `{}` changelog objects.", messages.len());
                        let msgs: Vec<OwnedMessage> = messages
                            .iter()
                            .flat_map(|rm| match rm {
                                Some(bm) => Some(bm.to_owned()),
                                _ => {
                                    error!("Empty message received on recovery!");
                                    None
                                }
                            })
                            .collect();
                        element_count += msgs.len();
                        info!("Recovery wrote `{}` elements.", element_count);
                        table.apply_changelog_batch(msgs);
                    }
                    info!(
                        "Recovery finished for changelog topic: `{}`. `{}` elements written.",
                        table.changelog_topic_name(),
                        element_count
                    );
                })
            })
            .collect();

        Ok(tasks)
    }
}

#[async_trait]
impl<State> Service<State> for RecoveryService<State>
where
    State: Clone + Send + Sync + 'static,
{
    async fn call(&self, st: Context<State>) -> Result<State> {
        todo!()
    }

    async fn start(&self) -> Result<BoxFuture<'_, ()>> {
        let closure = async move {
            for x in &self.dependencies {
                info!(
                    "RecoveryService - {} - Dependencies are starting",
                    self.app_name
                );
                x.start().await;
            }

            info!(
                "Started Recovery Service - Consumer Group `{}`",
                self.app_name
            );

            'fallback: loop {
                info!("Launched Recovery Service worker.");
                self.service_state()
                    .await
                    .replace_with(|e| ServiceState::Running);
                'main: loop {
                    if self.stopped().await {
                        break 'main;
                    }
                    match self.consume_changelogs().await {
                        Ok(tasks) => {
                            let fut = join_all(tasks);
                            nuclei::spawn_blocking(move || nuclei::block_on(fut)).await;
                        }
                        Err(e) => {
                            error!("Changelog Service failed: {:?}", e);
                            self.crash().await;
                            break 'main;
                        }
                    }
                }

                if self.stopped().await {
                    break 'fallback;
                }
            }
        };

        Ok(closure.boxed())
    }

    async fn wait_until_stopped(&self) {
        todo!()
    }

    async fn state(&self) -> String {
        todo!()
    }

    async fn label(&self) -> String {
        format!("{}@{}", self.app_name, self.shortlabel().await)
    }

    async fn shortlabel(&self) -> String {
        String::from("recovery-service")
    }
}<|MERGE_RESOLUTION|>--- conflicted
+++ resolved
@@ -50,20 +50,13 @@
 
     async fn consume_changelogs(&self) -> Result<Vec<Task<()>>> {
         let tables = self.tables.clone();
-        let tasks: Vec<JoinHandle<()>> = self
+        let tasks: Vec<Task<()>> = self
             .tables
             .iter()
             .map(|(_, table)| {
                 let consumer = table.changelog_topic.consumer();
                 (table, Arc::new(consumer))
             })
-<<<<<<< HEAD
-            .collect();
-
-        let tasks: Vec<Task<()>> = consumers
-            .into_iter()
-=======
->>>>>>> 9768ef00
             .map(|(table, consumer)| {
                 info!(
                     "Recovery is starting for changelog topic: `{}`",

use std::borrow::Borrow;
use std::cell::{Cell, RefCell, UnsafeCell};
use std::collections::HashMap;
use std::default::Default;
use std::fmt::Alignment::Center;
use std::future::Future;
use std::sync::atomic::{AtomicUsize, Ordering};
use std::sync::Arc;

use futures::future::join_all;
use http_types::headers::ToHeaderValues;
use http_types::Request;
use lever::prelude::{HOPTable, LOTable};
use lever::sync::atomics::AtomicBox;
use lightproc::prelude::RecoverableHandle;
use nuclei::join_handle::JoinHandle;
use rdkafka::consumer::{Consumer, DefaultConsumerContext, MessageStream, StreamConsumer};
use rdkafka::error::KafkaResult;
use rdkafka::message::{BorrowedMessage, OwnedMessage};
use rdkafka::ClientConfig;
use tracing::{error, info};
use tracing_subscriber::{self, fmt, EnvFilter};
use url::Url;

use crate::config::Config;
use crate::errors::Result as CResult;
use crate::kafka::{ctopic::*, runtime::NucleiRuntime};
use crate::prelude::CTask;
use crate::runtime::recovery::RecoveryService;
use crate::runtime::web::Web;
use crate::table::CTable;
use crate::types::agent::{Agent, CAgent};
use crate::types::context::*;
use crate::types::cronjob::CronJob;
use crate::types::route::{Route, Router};
use crate::types::service::Service;
use crate::types::table_agent::{CTableAgent, TableAgent, Tables};
use crate::types::task::Task;

// TODO: not sure static dispatch is better here. Check on using State: 'static.

///
/// Struct that will help architecting your application.
///
/// This contains application's runner in addition to the function modules that will design
/// your application.
pub struct Callysto<State>
where
    State: Clone + Send + Sync + 'static,
{
    app_name: String,
    state: State,
    storage_url: Option<Url>,
    brokers: String,
    config: Config,
    stubs: Arc<AtomicUsize>,
    stub_lookup: LOTable<usize, String>,
    tasks: LOTable<usize, Arc<dyn Task<State>>>,
    timers: LOTable<usize, Arc<dyn Task<State>>>,
    cronjobs: LOTable<usize, Arc<CronJob<State>>>,
    services: LOTable<usize, Arc<dyn Service<State>>>,
    agents: LOTable<usize, Arc<dyn Agent<State>>>,
    tables: LOTable<String, Arc<CTable<State>>>,
    table_agents: LOTable<usize, Arc<dyn TableAgent<State>>>,
    routes: LOTable<String, Arc<dyn Router<State>>>,
}

impl Callysto<()> {
    ///
    /// Creates an application without shared state between it's modules.
    ///
    /// Modules are going to use `()` as state which gets optimized away.
    ///
    /// # Example
    /// ```rust
    /// use callysto::prelude::*;
    ///
    /// fn main() {
    ///     let mut app = Callysto::new();
    ///     app.with_name("example-app");
    /// }
    /// ```
    pub fn new() -> Self {
        Self::with_state(())
    }
}

impl Default for Callysto<()> {
    fn default() -> Self {
        Self::new()
    }
}

impl<State> Callysto<State>
where
    State: Clone + Send + Sync + 'static,
{
    ///
    /// Create application with given `State`.
    ///
    /// This state will be shared in whole application's scope. It's instance specific and other
    /// workers that ran separately will not see this shared state. In other words, this state is not distributed.
    ///
    /// This state will be injected via [Context] to modules.
    ///
    /// # Example
    /// ```rust
    /// use callysto::prelude::*;
    ///
    /// // Shared State
    /// #[derive(Clone)]
    /// struct State {
    ///    name: String,
    /// }
    ///
    /// fn main() {
    ///     let state = State { name: "Callysto".into() };
    ///     let mut app = Callysto::with_state(state);
    ///     app.with_name("stateful-app");
    /// }
    /// ```
    pub fn with_state(state: State) -> Self {
        Self {
            app_name: "callysto-app".to_owned(),
            state,
            storage_url: None,
            stubs: Arc::new(AtomicUsize::default()),
            stub_lookup: LOTable::default(),
            brokers: "localhost:9092".to_owned(),
            config: Config::default(),
            tasks: LOTable::default(),
            timers: LOTable::default(),
            cronjobs: LOTable::default(),
            services: LOTable::default(),
            agents: LOTable::default(),
            tables: LOTable::default(),
            table_agents: LOTable::default(),
            routes: LOTable::default(),
        }
    }

    ///
    /// Durable/Non durable storage to run your application with.
    /// This storage will be used for all storage needs that application requires.
    /// Given storage driver will be used for all distributed tables of this application instance.
    /// You application workers can use different driver backends across your deployment.
    /// e.g. instance 1 can use rocksdb backend, but your instance 2 can use aerospike.
    /// Driver's are detached from your application code in that regard.
    ///
    /// Storage backends can be enabled with feature flag.
    /// At the moment you can't use more than one storage backend for the same instance.
    /// But this will be possible in future.
    ///
    /// ### Example storage url schemes are:
    /// 1. `rocksdb:///home/callysto/datadir`
    /// 2. `aerospike:///home/callysto/datadir`
    /// 3. `inmemory:///home/callysto/datadir`
    ///
    /// Mind that `inmemory` backend doesn't supply full durability across crashes or instance restarts.
    ///
    /// # Example
    /// ```rust
    /// use callysto::prelude::*;
    ///
    /// fn main() {
    ///     let mut app = Callysto::new();
    ///     app.with_storage("rocksdb:///home/callysto/datadir");
    /// }
    /// ```
    pub fn with_storage<T>(&mut self, url: T) -> &mut Self
    where
        T: AsRef<str>,
    {
        let url = Url::parse(url.as_ref()).expect("Storage backend url parsing failed.");
        self.storage_url = Some(url);
        self
    }

    ///
    /// By default `callysto-app` is used internally as application name.
    /// If you want to change this you can use this method.
    /// This method will change also consumer group names and changelog topic names.
    /// Changing this will create different changelog topics for your tables.
    /// Previous changelog topics won't be cleaned.
    ///
    /// # Example
    /// ```rust
    /// use callysto::prelude::*;
    ///
    /// fn main() {
    ///     let mut app = Callysto::new();
    ///     app.with_name("amazing-service-of-mine");
    /// }
    /// ```
    pub fn with_name<T: AsRef<str>>(&mut self, name: T) -> &mut Self {
        self.app_name = name.as_ref().to_string();
        self
    }

    ///
    /// Kafka brokers to connect to.
    /// By default application will connect to `localhost:9092`.
    ///
    /// For multiple brokers, please use comma separated broker list.
    ///
    /// # Example
    /// ```rust
    /// use callysto::prelude::*;
    ///
    /// fn main() {
    ///     let mut app = Callysto::new();
    ///     app.with_brokers("kafka1:9092,kafka2:9092,kafka3:9092");
    /// }
    /// ```
    pub fn with_brokers<T: AsRef<str>>(&mut self, brokers: T) -> &mut Self {
        self.brokers = brokers.as_ref().to_string();
        self
    }

<<<<<<< HEAD
    pub fn task<F, Fut>(&self, clo: F) -> &Self
    where
        F: Send + Sync + 'static + Fn(Context<State>) -> Fut,
        Fut: Future<Output = CResult<()>> + Send + 'static,
    {
=======
    ///
    /// Callysto apps composed of modules. Task is one of these modules.
    /// Task is used for one-off tasks that will start when your application starts.
    ///
    /// As soon as your application worker is running, tasks will fire.
    /// If you want to do something at periodic intervals, use [Timer](Callysto::timer).
    pub fn task(&self, t: impl Task<State>) -> &Self {
>>>>>>> f64eff88
        let stub = self.stubs.fetch_add(1, Ordering::AcqRel);
        let task = CTask::new(clo, self.app_name.clone(), self.state.clone());
        self.tasks.insert(stub, Arc::new(task));
        self
    }

    ///
    /// A timer is a task that executes in every given interval.
    /// After application worker is ready, timer will start working and execute the given task periodically.
    pub fn timer(&self, interval: f64, t: impl Task<State>) -> &Self {
        let stub = self.stubs.fetch_add(1, Ordering::AcqRel);
        self.timers.insert(stub, Arc::new(t));
        self
    }

    pub fn agent<T: AsRef<str>, F, Fut>(&self, name: T, topic: CTopic, clo: F) -> &Self
    where
        F: Send + Sync + 'static + Fn(Option<OwnedMessage>, Context<State>) -> Fut,
        Fut: Future<Output = CResult<()>> + Send + 'static,
    {
        let stub = self.stubs.fetch_add(1, Ordering::AcqRel);
        let agent = CAgent::new(
            clo,
            name.as_ref().to_string(),
            self.app_name.clone(),
            self.state.clone(),
            topic,
            Vec::default(),
        );
        self.agents.insert(stub, Arc::new(agent));
        self
    }

    pub fn table_agent<T: AsRef<str>, F, Fut>(
        &self,
        name: T,
        topic: CTopic,
        mut tables: HashMap<String, CTable<State>>,
        clo: F,
    ) -> &Self
    where
        F: Send + Sync + 'static + Fn(Option<OwnedMessage>, Tables<State>, Context<State>) -> Fut,
        Fut: Future<Output = CResult<()>> + Send + 'static,
    {
        let stub = self.stubs.fetch_add(1, Ordering::AcqRel);
        let table_agent = CTableAgent::new(
            clo,
            name.as_ref().to_string(),
            self.app_name.clone(),
            self.state.clone(),
            topic,
            tables,
            Vec::default(),
        );
        self.table_agents.insert(stub, Arc::new(table_agent));
        self
    }

    pub fn service(&self, s: impl Service<State>) -> &Self {
        let stub = self.stubs.fetch_add(1, Ordering::AcqRel);
        self.services.insert(stub, Arc::new(s));
        self
    }

    pub fn crontab<C: AsRef<str>>(&self, cron_expr: C, t: impl Task<State>) -> &Self {
        let stub = self.stubs.fetch_add(1, Ordering::AcqRel);
        let cron_job = Arc::new(CronJob::new(cron_expr, t));
        self.cronjobs.insert(stub, cron_job);
        self
    }

    pub fn topic<T>(&self, topic: T) -> CTopic
    where
        T: AsRef<str>,
    {
        let cc = self.build_client_config();
        CTopic::new(topic, cc)
    }

    // TODO: page method to serve
    pub fn page<T: AsRef<str>, F, Fut>(&self, at: T, route: F) -> &Self
    where
        F: Send + Sync + 'static + Fn(http_types::Request, Context<State>) -> Fut,
        Fut: Future<Output = http_types::Result<http_types::Response>> + Send + 'static,
    {
        let stub = self.stubs.fetch_add(1, Ordering::AcqRel);
        let route = Route::new(
            route,
            self.state.clone(),
            at.as_ref().to_string(),
            self.app_name.clone(),
        );
        self.routes.insert(at.as_ref().to_string(), Arc::new(route));
        self
    }

    fn build_client_config(&self) -> ClientConfig {
        let mut cc = ClientConfig::new();

        cc.set("bootstrap.servers", &*self.brokers)
            .set(
                "enable.auto.commit",
                format!("{}", self.config.enable_auto_commit),
            )
            .set(
                "auto.offset.reset",
                format!("{}", self.config.auto_offset_reset),
            )
            .set(
                "auto.commit.interval.ms",
                format!("{}", self.config.auto_commit_interval_ms),
            )
            .set(
                "enable.auto.offset.store",
                format!("{}", self.config.enable_auto_offset_store),
            )
            .set(
                "max.poll.interval.ms",
                format!("{}", self.config.max_poll_interval_ms),
            )
            .set(
                "max.partition.fetch.bytes",
                format!("{}", self.config.max_partition_fetch_bytes),
            )
            .set(
                "fetch.wait.max.ms",
                format!("{}", self.config.fetch_max_wait_ms),
            )
            .set(
                "request.timeout.ms",
                format!("{}", self.config.request_timeout_ms),
            )
            .set("check.crcs", format!("{}", self.config.check_crcs))
            .set(
                "statistics.interval.ms",
                format!("{}", self.config.statistics_interval_ms),
            )
            .set(
                "session.timeout.ms",
                format!("{}", self.config.session_timeout_ms),
            )
            .set(
                "heartbeat.interval.ms",
                format!("{}", self.config.heartbeat_interval_ms),
            )
            .set(
                "isolation.level",
                format!("{}", self.config.isolation_level),
            )
            // Consumer group ID
            .set("group.id", self.app_name.as_str());

        // Security settings
        cc.set(
            "security.protocol",
            format!("{}", self.config.security_protocol),
        );

        use crate::kafka::enums::SecurityProtocol::*;
        let cc = match self.config.security_protocol {
            Ssl => {
                // SSL context is passed down with these arguments.
                self.build_ssl_context(cc)
            }
            SaslPlaintext => {
                // Only SASL context build is needed.
                self.build_sasl_context(cc)
            }
            SaslSsl => {
                // Build both contexts with available arguments.
                let cc = self.build_sasl_context(cc);
                self.build_ssl_context(cc)
            }
            _ => cc,
        };
        cc
    }

    fn build_sasl_context(&self, mut cc: ClientConfig) -> ClientConfig {
        self.config
            .sasl_mechanism
            .clone()
            .map(|e| cc.set("sasl.mechanism", format!("{}", e)));

        self.config
            .sasl_username
            .clone()
            .map(|e| cc.set("sasl.username", e));

        self.config
            .sasl_password
            .clone()
            .map(|e| cc.set("sasl.password", e));

        cc
    }

    fn build_ssl_context(&self, mut cc: ClientConfig) -> ClientConfig {
        self.config
            .ssl_certificate_location
            .clone()
            .map(|e| cc.set("ssl.certificate.location", e));

        self.config
            .ssl_ca_location
            .clone()
            .map(|e| cc.set("ssl.ca.location", e));

        self.config
            .ssl_key_location
            .clone()
            .map(|e| cc.set("ssl.key.location", e));

        self.config
            .ssl_key_password
            .clone()
            .map(|e| cc.set("ssl.key.password", e));

        self.config
            .ssl_endpoint_identification_algorithm
            .clone()
            .map(|e| cc.set("ssl.endpoint.identification.algorithm", format!("{}", e)));

        cc
    }

    pub fn table<T: AsRef<str>>(&self, table_name: T) -> CTable<State> {
        if self.storage_url.is_none() {
            panic!("Tables can't be used without storage backend. Bailing...");
        }
        let stub = self.stubs.fetch_add(1, Ordering::AcqRel);
        let table = CTable::new(
            self.app_name.clone(),
            self.storage_url.clone().unwrap(),
            table_name.as_ref().into(),
            self.config.clone(),
            self.build_client_config(),
        )
        .expect("Table build failed.");

        self.tables
            .insert(table_name.as_ref().into(), Arc::new(table.clone()));
        table
    }

    // TODO: table_route method to give data based on page slug

    fn background_workers(&self) -> CResult<()> {
        // Add Recovery Service
        self.service(RecoveryService::new(
            self.app_name.clone(),
            self.state.clone(),
            self.tables.clone(),
            self.tables
                .values()
                .map(|e| e as Arc<dyn Service<State>>)
                .collect::<Vec<_>>(),
        ));

        // Add Web Service
        self.service(Web::new(
            self.app_name.clone(),
            self.state.clone(),
            self.routes.values().into_iter().collect(),
            vec![],
        ));

        Ok(())
    }

    pub fn run(self) {
        tracing_subscriber::fmt()
            .with_env_filter(EnvFilter::from_default_env())
            .init();

        // Load all background workers
        self.background_workers();

        let mut workers: Vec<JoinHandle<()>> = Vec::with_capacity(
            self.agents.len()
                + self.services.len()
                + self.table_agents.len()
                + self.cronjobs.len()
                + self.tasks.len()
                + self.timers.len(),
        );

        let mut agents: Vec<JoinHandle<()>> = self
            .agents
            .iter()
            .map(|(aid, agent)| {
                info!("Starting Agent with ID: {}", aid);
                // TODO: Recovery should be here.
                nuclei::spawn(async move {
                    match agent.start().await {
                        Ok(dep) => dep.await,
                        _ => panic!("Error occurred on start of Agent with ID: {}.", aid),
                    }

                    agent.after_start().await;
                })
            })
            .collect();

        let table_agents: Vec<JoinHandle<()>> = self
            .table_agents
            .iter()
            .map(|(aid, agent)| {
                info!("Starting Table Agent with ID: {}", aid);
                // TODO: Recovery should be here.
                nuclei::spawn(async move {
                    match agent.start().await {
                        Ok(dep) => dep.await,
                        _ => panic!("Error occurred on start of Table Agent with ID: {}.", aid),
                    }

                    agent.after_start().await;
                })
            })
            .collect();

        let services: Vec<JoinHandle<()>> = self
            .services
            .iter()
            .map(|(sid, service)| {
                info!("Starting Service with ID: {}", sid);
                // TODO: Recovery should be here.
                nuclei::spawn(async move {
                    match service.start().await {
                        Ok(dep) => dep.await,
                        _ => panic!("Error occurred on start of Service with ID: {}.", sid),
                    }

                    service.after_start().await;
                })
            })
            .collect();

        let tasks: Vec<JoinHandle<()>> = self
            .tasks
            .iter()
            .map(|(tid, task)| {
                info!("Starting Task with ID: {}", tid);
                // TODO: Recovery should be here.
                nuclei::spawn(async move {
                    match task.start().await {
                        Ok(dep) => dep.await,
                        _ => panic!("Error occurred on start of Task with ID: {}.", tid),
                    }
                })
            })
            .collect();

        workers.extend(agents);
        workers.extend(table_agents);
        workers.extend(services);

        nuclei::block_on(join_all(workers));
    }
}<|MERGE_RESOLUTION|>--- conflicted
+++ resolved
@@ -217,21 +217,17 @@
         self
     }
 
-<<<<<<< HEAD
+    ///
+    /// Callysto apps composed of modules. Task is one of these modules.
+    /// Task is used for one-off tasks that will start when your application starts.
+    ///
+    /// As soon as your application worker is running, tasks will fire.
+    /// If you want to do something at periodic intervals, use [Timer](Callysto::timer).
     pub fn task<F, Fut>(&self, clo: F) -> &Self
     where
         F: Send + Sync + 'static + Fn(Context<State>) -> Fut,
         Fut: Future<Output = CResult<()>> + Send + 'static,
     {
-=======
-    ///
-    /// Callysto apps composed of modules. Task is one of these modules.
-    /// Task is used for one-off tasks that will start when your application starts.
-    ///
-    /// As soon as your application worker is running, tasks will fire.
-    /// If you want to do something at periodic intervals, use [Timer](Callysto::timer).
-    pub fn task(&self, t: impl Task<State>) -> &Self {
->>>>>>> f64eff88
         let stub = self.stubs.fetch_add(1, Ordering::AcqRel);
         let task = CTask::new(clo, self.app_name.clone(), self.state.clone());
         self.tasks.insert(stub, Arc::new(task));

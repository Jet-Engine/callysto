[package]
name = "callysto"
version = "0.1.3"
description = "Stream processing framework."
authors = [
    "Theo B. <vertexclique@gmail.com>",
    "Ankur S. <asrivas.cs@gmail.com>",
]
keywords = ["stream", "stream-processing", "microservice", "distributed", "database"]
categories = ["concurrency", "asynchronous", "database", "database-implementations"]
edition = "2021"
rust-version = "1.60"
license = "Apache-2.0"
readme = "README.md"
homepage = "https://vertexclique.github.io/callysto/"
repository = "https://github.com/vertexclique/callysto"
exclude = [
    ".github/*",
    "examples/*",
    "tests/*",
    "art/*",
    "ci/*",
    "k8s/*",
    "benches/*",
    "doc/*",
    "docker/*",
    "docs/*",
    "*.png",
    "*.dot",
    "*.yml",
]

# See more keys and their definitions at https://doc.rust-lang.org/cargo/reference/manifest.html

[features]
default = ["sink-elastic"]
docs = [
    "store-rocksdb",
    "sink-elastic"
]
# Storage systems
store-rocksdb = ["rocksdb"]
# Sinks
sink-elastic = ["elasticsearch"]

[dependencies]
#nuclei = { version = "0.1.3", default-features = false, features = ["iouring", "asyncstd"] }
nuclei = { version = "0.1.3", default-features = false, features = ["epoll", "asyncstd"] }
lightproc = "0.3.5"
lever = "0.1.2"
thiserror = "1.0"
async-trait = "0.1"
futures = "0.3"
futures-timer = "3.0"
crossbeam-channel = "0.5"
rdkafka = { version = "0.26", default-features = false, features = ["libz"]}
tracing = "0.1"
tracing-subscriber = { version = "0.3", features = ["env-filter"] }
url = "2.2"
libc = "0.2.122"
cuneiform-fields = "0.1"
serde = { version = "1.0", features = ["derive"] }
serde_json = "1.0"
bincode = "1.3"
http-types = "2.12"
async-h1 = "2.3"
pin-project-lite = "0.2.8"
futures-lite = "1.12"

# Optionals
rocksdb = { version = "0.18", optional = true }
elasticsearch = { version = "7.14.0-alpha.1", optional = true }

<<<<<<< HEAD
[package.metadata.docs.rs]
features = ["docs"]
rustdoc-args = ["--cfg", "feature=\"docs\""]
=======

[dev-dependencies]
daemonize = "0.4"
>>>>>>> 12e389d0
<|MERGE_RESOLUTION|>--- conflicted
+++ resolved
@@ -71,12 +71,9 @@
 rocksdb = { version = "0.18", optional = true }
 elasticsearch = { version = "7.14.0-alpha.1", optional = true }
 
-<<<<<<< HEAD
+[dev-dependencies]
+daemonize = "0.4"
+
 [package.metadata.docs.rs]
 features = ["docs"]
 rustdoc-args = ["--cfg", "feature=\"docs\""]
-=======
-
-[dev-dependencies]
-daemonize = "0.4"
->>>>>>> 12e389d0

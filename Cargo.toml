--- conflicted
+++ resolved
@@ -84,11 +84,8 @@
 
 [dev-dependencies]
 daemonize = "0.4"
-<<<<<<< HEAD
+dirs = "4.0.0"
 
 [package.metadata.docs.rs]
 features = ["docs"]
 rustdoc-args = ["--cfg", "feature=\"docs\""]
-=======
-dirs = "4.0.0"
->>>>>>> 9768ef00
